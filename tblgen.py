--- conflicted
+++ resolved
@@ -1,18 +1,30 @@
-<<<<<<< HEAD
 #! /usr/bin/env python
-=======
-#! /usr/bin/python
 # -*- encoding: utf-8 -*-
->>>>>>> 98eb8113
 
 import cgi
 import errno
 import os
 import re
-import sorthdr
 import sys
 
 from string import punctuation as _punctuation
+
+# Sort a list of pathnames, ASCII case-insensitively.  All
+# one-component pathnames are sorted ahead of all longer pathnames;
+# within a group of multicomponent pathnames with the same leading
+# component, all two-component pathnames are sorted ahead of all
+# longer pathnames; and so on, recursively.
+
+def hsortkey(h):
+    def hsortkey_r(hd, *tl):
+        if len(tl) == 0: return (0, hd)
+        return (1, hd) + hsortkey_r(*tl)
+
+    segs = h.lower().replace("\\", "/").split("/")
+    return hsortkey_r(*segs)
+
+def sorthdr(hs):
+    return sorted(hs, key=hsortkey)
 
 # hat tip to http://code.activestate.com/recipes/285264-natural-string-sorting/
 _natsort_split_re = re.compile(r'(\d+|\D+)')
@@ -223,7 +235,7 @@
 
     for std in stds:
         first = True
-        for h in sorthdr.sorthdr(std):
+        for h in sorthdr(std):
             if first:
                 f.write("\n<tr><th rowspan=\"{}\" class=\"ct std\">{}</th>"
                         "<th class=\"h ct\">{}</th>"
